---
title: "Scrapybara"
---

[Scrapybara](https://scrapybara.com/) has shut down their virtual desktop and browser service as of **October 15, 2025**. If you were using Scrapybara for browser automation, Kernel is here to help you migrate seamlessly.

## Key Concepts

| Feature | Scrapybara | Kernel |
|---------|-----------|--------|
| **Start Browser** | `client.start_browser()` | `kernel.browsers.create()` |
| **Standby Mode** | `instance.pause()` / `instance.resume()` | Automatic standby mode |
| **CDP URL** | `instance.get_cdp_url().cdp_url` | Returns `cdp_ws_url` in create response |
| **Live View** | `instance.get_stream_url().stream_url` | Returns `browser_live_view_url` in create response |
| **Stealth Mode** | ❌ Not available | Create browser with `stealth: true` |
| **Replays** | ❌ Not available | `kernel.browsers.replays.start()` and `kernel.browsers.replays.stop()` |
| **Save Auth** | `instance.browser.save_auth(name="default")` | Create [Profile](/browsers/profiles). Then create browser with `kernel.browsers.create(profile={"name": "profile1", "save_changes": True})` |
| **Click** | `instance.computer(action="click_mouse", button="left")` | `client.browsers.computer.click_mouse(id=session_id, x=100, y=200)` |
| **Drag** | `instance.computer(action="drag_mouse", path=[[100, 200], [300, 400]])` | `client.browsers.computer.drag_mouse(id=session_id, path=[[100, 200], [150, 220], [200, 260]])` |
| **Screenshot** | `instance.computer(action="take_screenshot").base64_image` | `client.browsers.computer.capture_screenshot(id=session_id)` |

## How to migrate

### Basic Browser Creation

**Scrapybara**
```python
from scrapybara import Scrapybara
from playwright.async_api import async_playwright

client = Scrapybara(api_key="your_api_key")
instance = client.start_browser(timeout_hours=1)
cdp_url = instance.get_cdp_url().cdp_url

async with async_playwright() as p:
    browser = await p.chromium.connect_over_cdp(cdp_url)
    page = browser.contexts[0].pages[0]
    await page.goto("https://example.com")
    await browser.close()

instance.stop()
```

**Kernel**
```python
from kernel import Kernel
from playwright.async_api import async_playwright

kernel = Kernel()
kernel_browser = kernel.browsers.create(timeout_seconds=3600)
cdp_url = kernel_browser.cdp_ws_url

async with async_playwright() as p:
    browser = await p.chromium.connect_over_cdp(cdp_url)
    page = browser.contexts[0].pages[0]
    await page.goto("https://example.com")
    await browser.close()

await kernel.browsers.delete_by_id(kernel_browser.session_id)
```

### Save & Reuse Authentication

**Scrapybara**
```python
# First session - save auth
instance = client.start_browser()
# ... login to website via Playwright ...
auth_state = instance.browser.save_auth(name="my-login")
instance.stop()

# Second session - load auth
instance2 = client.start_browser()
instance2.browser.authenticate(auth_state_id=auth_state.auth_state_id)
# ... browser now has saved cookies ...
```

**Kernel**
```python
# First session - save auth
profile = await kernel.profiles.create(name="my-login")
browser1 = await kernel.browsers.create(
    profile={"name": "my-login", "save_changes": True}
)
# ... login to website via Playwright ...
await kernel.browsers.delete_by_id(browser1.session_id)

# Second session - load auth
browser2 = await kernel.browsers.create(
    profile={"name": "my-login"}
)
# ... browser now has saved cookies ...
```

### File Download

**Scrapybara**
```python
instance = client.start_browser()
# ... trigger download in browser ...
# Then use file operations
downloaded_file = instance.file(command="read", path="/download/path")
```

**Kernel**
```python
browser = await kernel.browsers.create()
# ... trigger download in browser via Playwright ...
# Then read from filesystem
file_response = await kernel.browsers.fs.read_file(
    browser.session_id,
    path="/tmp/downloads/file.pdf"
)
await file_response.write_to_file("local-file.pdf")
```

### Long-Running Sessions

**Scrapybara**
```python
# Pause/resume for long-running sessions
instance = client.start_browser(timeout_hours=24)
# ... do some work ...
instance.pause()  # Pause to save costs
# ... later ...
instance.resume()  # Resume work
```

**Kernel**
```python
# Automatic standby mode + persistence
browser = await kernel.browsers.create(
    persistence={"id": "my-long-session"}
)
# ... do some work ...
# Browser enters standby mode between connections

# Later - reuse the exact browser instance with full state
browser2 = await kernel.browsers.create(
    persistence={"id": "my-long-session"}
)
```

### Computer Controls

Both Scrapybara and Kernel provide Computer Controls APIs that allow you to programmatically control the browser environment at the system level - including mouse movements, clicks, keyboard input, and screenshots.

**Scrapybara**
```python
instance = client.start_browser()

# Click at specific coordinates
instance.computer(action="click_mouse", button="right", coordinates=[300, 400])

# Drag from one position to another
instance.computer(action="drag_mouse", path=[[100, 200], [300, 400]])

# Type text
instance.computer(action="type_text", text="Hello World")

# Take a screenshot
screenshot = instance.computer(action="take_screenshot").base64_image
```

**Kernel**
```python
kernel_browser = await client.browsers.create()

# Click at specific coordinates
client.browsers.computer.click_mouse(
    id=kernel_browser.session_id,
    x=100,
    y=200
)

# Drag from one position to another
client.browsers.computer.drag_mouse(
    id=kernel_browser.session_id,
    path=[[100, 200], [150, 220], [200, 260]],
    button="left",
    delay=0,
    steps_per_segment=10,
    step_delay_ms=50,
    hold_keys=["Shift"]
)

# Type text with optional delay
client.browsers.computer.type_text(
    id=kernel_browser.session_id,
    text="Hello World",
    delay=100
)

# Take a full screenshot
with open('screenshot.png', 'wb') as f:
    image_data = client.browsers.computer.capture_screenshot(id=kernel_browser.session_id)
    f.write(image_data.read())
```

For a complete reference of all available Computer Controls methods in Kernel, see the [Computer Controls documentation](/browsers/computer-controls).


## Full API Comparison

| Feature | Scrapybara | Kernel |
|---------|-----------|--------|
| **Create Browser** | `client.start_browser()` | `kernel.browsers.create()` |
| **Get CDP URL** | `instance.get_cdp_url().cdp_url` | Returns `cdp_ws_url` in create response |
| **Get Live View** | `instance.get_stream_url().stream_url` | Returns `browser_live_view_url` in create response |
| **Delete Browser** | `instance.stop()` | `kernel.browsers.delete_by_id(session_id)` |
| **List Browsers** | `kernel.get_instances()` | `kernel.browsers.list()` |
| **Save Auth State** | `instance.browser.save_auth(name="default")` | Create [Profile](/browsers/profiles). Then create browser with `kernel.browsers.create(profile={"name": "profile1", "save_changes": True})` |
| **Load Auth State** | `instance.browser.authenticate(auth_state_id="xyz")` | `kernel.browsers.create(profile={"name": "profile1"})` |
| **Pause/Resume** | `instance.pause()` / `instance.resume()` | Automatic standby mode |
| **Screenshot** | `instance.screenshot()` | Use Playwright or Puppeteer |
| **Timeout Config** | `timeout_hours` parameter | `timeout_seconds` parameter |
| **Stealth Mode** | ❌ Not available | Create browser with `stealth: true` |
| **Headless Mode** | ❌ Not available | Create browser with `headless: true` |
| **Session Persistence** | Auth state only | Full browser state via creating browser with `persistence={"id": "persist-id"}` |
<<<<<<< HEAD
| **Video Replays** | ❌ Not available | `kernel.browsers.replays.start()` and `kernel.browsers.replays.stop()` |
| **File Upload** | `instance.upload()` | `kernel.browsers.fs.upload()` or Playwright |
| **File Download** | Via browser, then `instance.file()` | `kernel.browsers.fs.read_file()` |
| **Process Control** | `instance.bash()` | `kernel.browsers.process.*` |
| **Proxy Support** | ❌ Not available | Create [Proxy](/proxies/overview#1-create-a-proxy). Then create browser with `kernel.browsers.create(proxy_id=proxy.id)` |
=======
| **Video Replays** | ❌ Not available | `client.browsers.replays.start()` and `client.browsers.replays.stop()` |
| **File Upload** | `instance.upload()` | `client.browsers.fs.upload()` or Playwright |
| **File Download** | Via browser, then `instance.file()` | `client.browsers.fs.read_file()` |
| **Process Control** | `instance.bash()` | `client.browsers.process.*` |
| **Proxy Support** | ❌ Not available | Create [Proxy](/proxies/overview#1-create-a-proxy). Then create browser with `client.browsers.create(proxy_id=proxy.id)` |
| **Click Mouse** | `instance.computer(action="click_mouse", button="left")` | `client.browsers.computer.click_mouse(id=session_id, x=100, y=200)` |
| **Move Mouse** | `instance.computer(action="move_mouse", coordinates=[100, 200])` | `client.browsers.computer.move_mouse(id=session_id, x=100, y=200)` |
| **Drag Mouse** | `instance.computer(action="drag_mouse", path=[[100, 200], [300, 400]])` | `client.browsers.computer.drag_mouse(id=session_id, path=[[100, 200], [150, 220], [200, 260]])` |
| **Scroll** | `instance.computer(action="scroll", coordinates=[100, 100], delta_x=0, delta_y=200)` | `client.browsers.computer.scroll(id=session_id, delta_x=0, delta_y=100)` |
| **Type Text** | `instance.computer(action="type_text", text="Hello")` | `client.browsers.computer.type_text(id=session_id, text="Hello")` |
| **Press Key** | `instance.computer(action="press_key", keys=["ctrl", "c"])` | `client.browsers.computer.press_key(id=session_id, keys=["Ctrl+t"])` |
| **Take Screenshot** | `instance.computer(action="take_screenshot").base64_image` | `client.browsers.computer.capture_screenshot(id=session_id)` |
| **Get Cursor Position** | `instance.computer(action="get_cursor_position").output` | Use `move_mouse` with tracking |
>>>>>>> 3e1d7f5e

---

## Need Help?

* **Contact Us** on [Discord](https://discord.gg/FBrveQRcud)
* **Sign-Up** [here](https://dashboard.onkernel.com/sign-up)
* **Check out** our open source repos [here](https://github.com/onkernel/kernel-images)
<|MERGE_RESOLUTION|>--- conflicted
+++ resolved
@@ -217,13 +217,6 @@
 | **Stealth Mode** | ❌ Not available | Create browser with `stealth: true` |
 | **Headless Mode** | ❌ Not available | Create browser with `headless: true` |
 | **Session Persistence** | Auth state only | Full browser state via creating browser with `persistence={"id": "persist-id"}` |
-<<<<<<< HEAD
-| **Video Replays** | ❌ Not available | `kernel.browsers.replays.start()` and `kernel.browsers.replays.stop()` |
-| **File Upload** | `instance.upload()` | `kernel.browsers.fs.upload()` or Playwright |
-| **File Download** | Via browser, then `instance.file()` | `kernel.browsers.fs.read_file()` |
-| **Process Control** | `instance.bash()` | `kernel.browsers.process.*` |
-| **Proxy Support** | ❌ Not available | Create [Proxy](/proxies/overview#1-create-a-proxy). Then create browser with `kernel.browsers.create(proxy_id=proxy.id)` |
-=======
 | **Video Replays** | ❌ Not available | `client.browsers.replays.start()` and `client.browsers.replays.stop()` |
 | **File Upload** | `instance.upload()` | `client.browsers.fs.upload()` or Playwright |
 | **File Download** | Via browser, then `instance.file()` | `client.browsers.fs.read_file()` |
@@ -237,7 +230,6 @@
 | **Press Key** | `instance.computer(action="press_key", keys=["ctrl", "c"])` | `client.browsers.computer.press_key(id=session_id, keys=["Ctrl+t"])` |
 | **Take Screenshot** | `instance.computer(action="take_screenshot").base64_image` | `client.browsers.computer.capture_screenshot(id=session_id)` |
 | **Get Cursor Position** | `instance.computer(action="get_cursor_position").output` | Use `move_mouse` with tracking |
->>>>>>> 3e1d7f5e
 
 ---
 
