--- conflicted
+++ resolved
@@ -98,16 +98,12 @@
             "group": "Integrations",
             "pages": [
               "integrations/browser-use",
-<<<<<<< HEAD
-              "integrations/computer-use-openai",
-=======
               {
                 "group": "Computer Use",
                 "pages": [
                   "integrations/computer-use/anthropic"
                 ]
               },
->>>>>>> 3ad902a0
               "integrations/magnitude",
               "integrations/stagehand",
               "integrations/valtown",
