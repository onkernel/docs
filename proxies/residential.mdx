--- conflicted
+++ resolved
@@ -2,11 +2,7 @@
 title: "Residential Proxies"
 ---
 
-<<<<<<< HEAD
-Residential proxies use real IPs from people who opt-in and are rewarded for lending their IP to the network. This allows you to target sophisticated, hard-to-reach websites with local IPs from the target area, helping you browse or collect data as a real person would. They're ideal when datacenter or ISP proxies result in low success rates or get blocked.
-=======
 Residential proxies route traffic through real residential IP addresses. They support advanced targeting options including city, state, and operating system.
->>>>>>> e8d8e6e8
 
 ## Configuration
 
