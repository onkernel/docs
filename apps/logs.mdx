--- conflicted
+++ resolved
@@ -23,7 +23,8 @@
 ```
 </CodeGroup>
 
-<<<<<<< HEAD
+<Info>Log lines will be truncated to 64KiB. For large payloads write data to external storage and log a reference instead.</Info>
+
 ### Example
 
 Here's an example showing how to handle streaming logs:
@@ -44,9 +45,6 @@
   }
 }
 ```
-=======
-<Info>Log lines will be truncated to 64KiB. For large payloads write data to external storage and log a reference instead.</Info>
->>>>>>> 3e1d7f5e
 
 ## Via CLI
 
